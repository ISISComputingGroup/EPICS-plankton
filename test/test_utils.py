--- conflicted
+++ resolved
@@ -21,23 +21,16 @@
 import unittest
 from datetime import datetime
 
-from . import assertRaisesNothing
+from . import assertRaisesNothing, TestWithPackageStructure
 from mock import patch
 from six import string_types
 
 from plankton.core.exceptions import PlanktonException
 from plankton.core.utils import dict_strict_update, extract_module_name, \
-<<<<<<< HEAD
-    is_module, seconds_since, get_available_submodules, FromOptionalDependency, \
-    format_doc_text, check_limits
+    get_submodules, get_members, seconds_since, FromOptionalDependency, \
+    format_doc_text check_limits
 
 from plankton.core.exceptions import PlanktonException, LimitViolationException
-=======
-    get_submodules, get_members, seconds_since, FromOptionalDependency, \
-    format_doc_text
-
-from . import TestWithPackageStructure
->>>>>>> b6d2820f
 
 
 class TestDictStrictUpdate(unittest.TestCase):
